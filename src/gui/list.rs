--- conflicted
+++ resolved
@@ -528,7 +528,6 @@
                     }
                 }
             };
-<<<<<<< HEAD
             let metric = match self.edit_metric_mode {
                 MetricMode::Reps => SetMetric::Reps(metric_val),
                 MetricMode::Time => SetMetric::TimeSecs(metric_val),
@@ -536,10 +535,6 @@
             };
             let set = ExecutionSet {
                 metric,
-=======
-            let set = ExecutionSet {
-                reps,
->>>>>>> 841ef28b
                 weight: weight.clone(),
                 rpe,
             };
