#[path = "../../src/models/lift_type.rs"]
mod lift_type;

use lift_type::LiftType;
use std::str::FromStr;

#[test]
fn display_and_parse() {
    assert_eq!(LiftType::BenchPress.to_string(), "BENCH PRESS");
    assert_eq!(
        LiftType::from_str("bench_press").unwrap(),
        LiftType::BenchPress
    );
    assert_eq!(
        LiftType::from_str("overhead press").unwrap(),
        LiftType::OverheadPress
    );
    assert_eq!(
        LiftType::from_str("conditioning").unwrap(),
        LiftType::Conditioning
    );
    assert_eq!(
        LiftType::from_str("ACCESSORY").unwrap(),
        LiftType::Accessory
    );
<<<<<<< HEAD
=======
    assert_eq!(LiftType::WarmUp.to_string(), "WARM UP");
    assert_eq!(LiftType::from_str("warm_up").unwrap(), LiftType::WarmUp);
>>>>>>> 841ef28b
    assert!(LiftType::from_str("curl").is_err());
}<|MERGE_RESOLUTION|>--- conflicted
+++ resolved
@@ -23,10 +23,7 @@
         LiftType::from_str("ACCESSORY").unwrap(),
         LiftType::Accessory
     );
-<<<<<<< HEAD
-=======
     assert_eq!(LiftType::WarmUp.to_string(), "WARM UP");
     assert_eq!(LiftType::from_str("warm_up").unwrap(), LiftType::WarmUp);
->>>>>>> 841ef28b
     assert!(LiftType::from_str("curl").is_err());
 }